import argparse
import logging

from eigsep_corr.fpga import EigsepFpga, FPG_FILE

SNAP_IP = "10.10.10.13"  # C00091
#SNAP_IP = "10.10.10.18"  # C00069
SAMPLE_RATE = 500  # MHz
GAIN = 4  # ADC gain
CORR_ACC_LEN = 2**28
CORR_SCALAR = 2**9
POL_DELAY = {"01": 0, "23": 0, "45": 0}
FFT_SHIFT = 0x00FF 
USE_REF = False  # use synth to generate adc clock from 10 MHz
USE_NOISE = False  # use digital noise instead of ADC data
<<<<<<< HEAD
PAM_ATTEN = {"0": (8, 8), "1": (8, 8), "2": (4, 1)}  # order is EAST, NORTH
=======
PAM_ATTEN = {"0": (8, 8), "1": (8, 8), "2": (4, 4)}  # order is EAST, NORTH
>>>>>>> a1487c4f
N_FEMS = 0  # number of FEMs to initialize (0-3)
SAVE_DIR = "/media/eigsep/T7/data"
LOG_LEVEL = logging.INFO
READ_ACCEL = True  # box fem accelerometer

parser = argparse.ArgumentParser(
    description="Eigsep Correlator",
    formatter_class=argparse.ArgumentDefaultsHelpFormatter,
)
parser.add_argument(
    "--dummy",
    dest="dummy_mode",
    action="store_true",
    default=False,
    help="Run with a dummy SNAP interface",
)
parser.add_argument(
    "-p",
    dest="program",
    action="store_true",
    default=False,
    help="program eigsep correlator",
)
parser.add_argument(
    "-P",
    dest="force_program",
    action="store_true",
    default=False,
    help="force program eigsep correlator even if fpg file is the same",
)
parser.add_argument(
    "--fpg",
    dest="fpg_file",
    default=FPG_FILE,
    help="FPG file for eigsep correlator",
)
parser.add_argument(
    "-a",
    dest="initialize_adc",
    action="store_true",
    default=False,
    help="initialize ADCs",
)
parser.add_argument(
    "-f",
    dest="initialize_fpga",
    action="store_true",
    default=False,
    help="initialize eigsep correlator",
)
parser.add_argument(
    "-s",
    dest="sync",
    action="store_true",
    default=False,
    help="sync eigsep correlator",
)
parser.add_argument(
    "-r",
    dest="update_redis",
    action="store_true",
    default=False,
    help="update redis",
)
parser.add_argument(
    "-w",
    dest="write_files",
    action="store_true",
    default=False,
    help="write data to file",
)
parser.add_argument(
    "--ntimes",
    dest="ntimes",
    type=int,
    default=60,
    help="Number of integrations to write per file.",
)
parser.add_argument(
    "--save_dir",
    dest="save_dir",
    default=SAVE_DIR,
    help="Directory to save files.",
)
args = parser.parse_args()

logger = logging.getLogger(__name__)
logging.basicConfig(level=LOG_LEVEL)

if USE_REF:
    ref = 10
else:
    ref = None

if args.dummy_mode:
    logger.warning("Running in DUMMY mode")
    from eigsep_corr.testing import DummyEigsepFpga as EigsepFpga

if args.force_program:
    program = True
    force_program = True
elif args.program:
    program = True
    force_program = False
else:
    program = False
    force_program = False

fpga = EigsepFpga(
    SNAP_IP,
    fpg_file=args.fpg_file,
    program=program,
    ref=ref,
    logger=logger,
    force_program=force_program,
<<<<<<< HEAD
    read_accelerometer=READ_ACCEL,
=======
>>>>>>> a1487c4f
)


if args.initialize_adc:
    fpga.initialize_adc(sample_rate=SAMPLE_RATE, gain=GAIN)

if args.initialize_fpga:
    fpga.initialize_fpga(
        fft_shift=FFT_SHIFT,
        corr_acc_len=CORR_ACC_LEN,
        corr_scalar=CORR_SCALAR,
        pol_delay=POL_DELAY,
        pam_atten=PAM_ATTEN,
        n_fems=N_FEMS,
    )

fpga.check_version()

# set input
fpga.noise.set_seed(stream=None, seed=0)
if USE_NOISE:
    fpga.logger.warning("Switching to noise input")
    fpga.inp.use_noise(stream=None)
    fpga.sync.arm_noise()
    for i in range(3):
        fpga.sync.sw_sync()
    fpga.logger.info("Synchronized noise.")
else:
    fpga.logger.info("Switching to ADC input")
    fpga.inp.use_adc(stream=None)

# synchronize
if args.sync:
    fpga.synchronize(delay=0, update_redis=args.update_redis)

logger.info("Observing ...")
try:
    fpga.observe(
        args.save_dir,
        pairs=None,
        timeout=10,
        update_redis=args.update_redis,
        write_files=args.write_files,
        ntimes=args.ntimes,
    )
except KeyboardInterrupt:
    logger.info("Exiting.")
finally:
    fpga.end_observing()<|MERGE_RESOLUTION|>--- conflicted
+++ resolved
@@ -13,11 +13,7 @@
 FFT_SHIFT = 0x00FF 
 USE_REF = False  # use synth to generate adc clock from 10 MHz
 USE_NOISE = False  # use digital noise instead of ADC data
-<<<<<<< HEAD
-PAM_ATTEN = {"0": (8, 8), "1": (8, 8), "2": (4, 1)}  # order is EAST, NORTH
-=======
 PAM_ATTEN = {"0": (8, 8), "1": (8, 8), "2": (4, 4)}  # order is EAST, NORTH
->>>>>>> a1487c4f
 N_FEMS = 0  # number of FEMs to initialize (0-3)
 SAVE_DIR = "/media/eigsep/T7/data"
 LOG_LEVEL = logging.INFO
@@ -133,10 +129,7 @@
     ref=ref,
     logger=logger,
     force_program=force_program,
-<<<<<<< HEAD
     read_accelerometer=READ_ACCEL,
-=======
->>>>>>> a1487c4f
 )
 
 
