--- conflicted
+++ resolved
@@ -1,12 +1,7 @@
 import redis
 from eigsep_corr.plot import plot_live
 
-<<<<<<< HEAD
-# REDIS_HOST = "10.10.10.10"
-REDIS_HOST = "192.168.10.83"
-=======
 REDIS_HOST = "10.10.10.10"
->>>>>>> 330a1957
 REDIS_PORT = 6379
 AUTOS = ["0", "1", "2", "3", "4", "5"]
 # pairs = ["2", "3"]
